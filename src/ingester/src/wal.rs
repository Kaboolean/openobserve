// Copyright 2024 Zinc Labs Inc.
//
// This program is free software: you can redistribute it and/or modify
// it under the terms of the GNU Affero General Public License as published by
// the Free Software Foundation, either version 3 of the License, or
// (at your option) any later version.
//
// This program is distributed in the hope that it will be useful
// but WITHOUT ANY WARRANTY; without even the implied warranty of
// MERCHANTABILITY or FITNESS FOR A PARTICULAR PURPOSE.  See the
// GNU Affero General Public License for more details.
//
// You should have received a copy of the GNU Affero General Public License
// along with this program.  If not, see <http://www.gnu.org/licenses/>.

use std::{
    fs::{create_dir_all, File},
    io::{BufRead, BufReader},
    path::PathBuf,
    sync::Arc,
};

use async_walkdir::WalkDir;
use config::{
    utils::{schema::infer_json_schema_from_values, schema_ext::SchemaExt},
    CONFIG,
};
use futures::StreamExt;
use snafu::ResultExt;

use crate::{errors::*, immutable, memtable, writer::WriterKey};

// check uncompleted parquet files
// the wal file process have 4 steps:
// 1. write the memory file into disk with .par file extension
// 2. create a lock file with those file names
// 3. delete the wal file
// 4. rename the .par files to .parquet
// 5. delete the lock file
//
// so, there are some cases that the process is not completed:
// 1. the process is killed before step 2, so there are some .par files and have no lock file, need
//    delete those files
// 2. the process is killed before step 3, so there are some .par files and have lock file, the
//    files actually wrote to disk completely, need to continue step 3, 4 and 5
// 3. the process is killed before step 4, so there are some .par files and have lock file, the
//    files actually wrote to disk completely, need to continue step 4 and 5
// 4. the process is killed before step 5, so there are some .parquet files and have lock file, the
//    files actually wrote to disk completely, need to continue step 5
pub(crate) async fn check_uncompleted_parquet_files() -> Result<()> {
    // 1. get all .lock files
    let wal_dir = PathBuf::from(&CONFIG.common.data_wal_dir).join("logs");
    // create wal dir if not exists
    create_dir_all(&wal_dir).context(OpenDirSnafu {
        path: wal_dir.clone(),
    })?;
    let lock_files = scan_files(wal_dir, "lock").await;

    // 2. check if there is a .wal file with same name, delete it and rename the .par to .parquet
    for lock_file in lock_files.iter() {
        log::warn!("found uncompleted wal file: {:?}", lock_file);
        let wal_file = lock_file.with_extension("wal");
        if wal_file.exists() {
            // delete the .wal file
            log::warn!("delete processed wal file: {:?}", wal_file);
            std::fs::remove_file(&wal_file).context(DeleteFileSnafu { path: wal_file })?;
        }
        // read all the .par files
        let mut file = File::open(lock_file).context(OpenFileSnafu { path: lock_file })?;
        let mut par_files = Vec::new();
        for line in BufReader::new(&mut file).lines() {
            let line = line.context(ReadFileSnafu { path: lock_file })?;
            par_files.push(line);
        }
        // rename the .par file to .parquet
        for par_file in par_files.iter() {
            let par_file = PathBuf::from(par_file);
            let parquet_file = par_file.with_extension("parquet");
            log::warn!("rename par file: {:?} to parquet", par_file);
            if par_file.exists() {
                std::fs::rename(&par_file, &parquet_file)
                    .context(RenameFileSnafu { path: par_file })?;
            }
        }
        // delete the .lock file
        log::warn!("delete lock file: {:?}", lock_file);
        std::fs::remove_file(lock_file).context(DeleteFileSnafu {
            path: lock_file.clone(),
        })?;
    }

    // 4. delete all the .par files
    let parquet_dir = PathBuf::from(&CONFIG.common.data_wal_dir).join("files");
    // create wal dir if not exists
    create_dir_all(&parquet_dir).context(OpenDirSnafu {
        path: parquet_dir.clone(),
    })?;
    let par_files = scan_files(parquet_dir, "par").await;
    for par_file in par_files.iter() {
        log::warn!("delete uncompleted par file: {:?}", par_file);
        std::fs::remove_file(par_file).context(DeleteFileSnafu { path: par_file })?;
    }
    Ok(())
}

// replay wal files to create immutable
pub(crate) async fn replay_wal_files() -> Result<()> {
    let wal_dir = PathBuf::from(&CONFIG.common.data_wal_dir).join("logs");
    create_dir_all(&wal_dir).context(OpenDirSnafu {
        path: wal_dir.clone(),
    })?;
    let wal_files = scan_files(&wal_dir, "wal").await;
    if wal_files.is_empty() {
        return Ok(());
    }
    for wal_file in wal_files.iter() {
        log::warn!("starting replay wal file: {:?}", wal_file);
        let file_str = wal_file
            .strip_prefix(&wal_dir)
            .unwrap()
            .to_str()
            .unwrap()
            .replace('\\', "/")
            .to_string();
        let file_columns = file_str.split('/').collect::<Vec<_>>();
        let stream_type = file_columns[file_columns.len() - 2];
        let org_id = file_columns[file_columns.len() - 3];
        let thread_id: usize = file_columns[file_columns.len() - 4]
            .parse()
            .unwrap_or_default();
        let key = WriterKey::new(org_id, stream_type);
        let mut memtable = memtable::MemTable::new();
        let mut reader = match wal::Reader::from_path(wal_file) {
            Ok(v) => v,
            Err(e) => {
                log::error!("Unable to open the wal file err: {}, skip", e);
                continue;
            }
        };
        let mut total = 0;
        let mut i = 0;
        loop {
            if i > 0 && i % 1000 == 0 {
                log::warn!(
                    "replay wal file: {:?}, entries: {}, records: {}",
                    wal_file,
                    i,
                    total
                );
            }
            let entry = match reader.read_entry() {
                Ok(entry) => entry,
                Err(wal::Error::UnableToReadData { source }) => {
                    log::error!("Unable to read entry from: {}, skip the entry", source);
                    continue;
                }
                Err(wal::Error::LengthMismatch { expected, actual }) => {
                    log::error!(
                        "Unable to read entry: Length mismatch: expected {}, actual {}, skip the entry",
                        expected,
                        actual
                    );
                    continue;
                }
                Err(wal::Error::ChecksumMismatch { expected, actual }) => {
                    log::error!(
                        "Unable to read entry: Checksum mismatch: expected {}, actual {}, skip the entry",
                        expected,
                        actual
                    );
                    continue;
                }
                Err(e) => {
                    return Err(Error::WalError { source: e });
                }
            };
            let Some(entry_bytes) = entry else {
                break;
            };
            let entry = match super::Entry::from_bytes(&entry_bytes) {
                Ok(v) => v,
                Err(Error::ReadDataError { source }) => {
                    log::error!("Unable to read entry from: {}, skip the entry", source);
                    continue;
                }
                Err(e) => {
                    return Err(e);
                }
            };
            i += 1;
            total += entry.data.len();
            let infer_schema =
                infer_json_schema_from_values(entry.data.iter().cloned(), stream_type)
                    .context(InferJsonSchemaSnafu)?;
            let infer_schema = Arc::new(infer_schema);
            if memtable.write(infer_schema.clone(), entry).await.is_err() {
                // Reset the hash_key and try again
                let mut entry = super::Entry::from_bytes(&entry_bytes).unwrap();
                entry.schema_key = infer_schema.hash_key().into();
                memtable.write(infer_schema, entry).await?;
            }
        }
        log::warn!(
            "replay wal file: {:?}, entries: {}, records: {}",
            wal_file,
            i,
            total
        );

        immutable::IMMUTABLES.write().await.insert(
            wal_file.to_owned(),
            Arc::new(immutable::Immutable::new(thread_id, key, memtable)),
        );
    }

    Ok(())
}

<<<<<<< HEAD
pub fn scan_files(root_dir: impl Into<PathBuf>, ext: &str) -> Vec<PathBuf> {
    walkdir::WalkDir::new(root_dir.into())
        .into_iter()
        .filter_map(|entry| {
=======
async fn scan_files(root_dir: impl Into<PathBuf>, ext: &str) -> Vec<PathBuf> {
    WalkDir::new(root_dir.into())
        .filter_map(|entry| async move {
>>>>>>> eff2adc6
            let entry = entry.ok()?;
            let path = entry.path();
            if path.is_file() {
                let path_ext = path.extension()?.to_str()?;
                if path_ext == ext { Some(path) } else { None }
            } else {
                None
            }
        })
        .collect()
        .await
}<|MERGE_RESOLUTION|>--- conflicted
+++ resolved
@@ -216,16 +216,9 @@
     Ok(())
 }
 
-<<<<<<< HEAD
-pub fn scan_files(root_dir: impl Into<PathBuf>, ext: &str) -> Vec<PathBuf> {
-    walkdir::WalkDir::new(root_dir.into())
-        .into_iter()
-        .filter_map(|entry| {
-=======
 async fn scan_files(root_dir: impl Into<PathBuf>, ext: &str) -> Vec<PathBuf> {
     WalkDir::new(root_dir.into())
         .filter_map(|entry| async move {
->>>>>>> eff2adc6
             let entry = entry.ok()?;
             let path = entry.path();
             if path.is_file() {
