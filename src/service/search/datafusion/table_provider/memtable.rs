// Copyright 2024 Zinc Labs Inc.
//
// This program is free software: you can redistribute it and/or modify
// it under the terms of the GNU Affero General Public License as published by
// the Free Software Foundation, either version 3 of the License, or
// (at your option) any later version.
//
// This program is distributed in the hope that it will be useful
// but WITHOUT ANY WARRANTY; without even the implied warranty of
// MERCHANTABILITY or FITNESS FOR A PARTICULAR PURPOSE.  See the
// GNU Affero General Public License for more details.
//
// You should have received a copy of the GNU Affero General Public License
// along with this program.  If not, see <http://www.gnu.org/licenses/>.

use std::{any::Any, sync::Arc};

use arrow::array::RecordBatch;
use arrow_schema::{DataType, SchemaRef};
use async_trait::async_trait;
use datafusion::{
    catalog::Session,
    common::{project_schema, Constraints, Result},
    datasource::{MemTable, TableProvider},
<<<<<<< HEAD
    execution::context::SessionState,
=======
>>>>>>> 3a079ec0
    logical_expr::{Expr, TableType},
    physical_plan::{
        expressions::{CastExpr, Column},
        projection::ProjectionExec,
        ExecutionPlan, PhysicalExpr,
    },
};
use hashbrown::HashMap;

pub(crate) struct NewMemTable {
    mem_table: MemTable,
    diff_rules: HashMap<String, DataType>,
}

impl NewMemTable {
    /// Create a new in-memory table from the provided schema and record batches
    pub fn try_new(
        schema: SchemaRef,
        partitions: Vec<Vec<RecordBatch>>,
        rules: HashMap<String, DataType>,
    ) -> Result<Self> {
        let mem = MemTable::try_new(schema, partitions)?;
        Ok(Self {
            mem_table: mem,
            diff_rules: rules,
        })
    }
}

#[async_trait]
impl TableProvider for NewMemTable {
    fn as_any(&self) -> &dyn Any {
        self
    }

    fn schema(&self) -> SchemaRef {
        self.mem_table.schema()
    }

    fn constraints(&self) -> Option<&Constraints> {
        self.mem_table.constraints()
    }

    fn table_type(&self) -> TableType {
        TableType::Base
    }

    async fn scan(
        &self,
        state: &dyn Session,
        projection: Option<&Vec<usize>>,
        filters: &[Expr],
        limit: Option<usize>,
    ) -> Result<Arc<dyn ExecutionPlan>> {
        let memory_exec = self
            .mem_table
            .scan(state, projection, filters, limit)
            .await?;

        // add the diff rules to the execution plan
        if self.diff_rules.is_empty() {
            return Ok(memory_exec);
        }
        let projected_schema = project_schema(&self.schema(), projection)?;
        let mut exprs: Vec<(Arc<dyn PhysicalExpr>, String)> =
            Vec::with_capacity(projected_schema.fields().len());
        for (idx, field) in projected_schema.fields().iter().enumerate() {
            let name = field.name().to_string();
            let col = Arc::new(Column::new(&name, idx));
            if let Some(data_type) = self.diff_rules.get(&name) {
                exprs.push((Arc::new(CastExpr::new(col, data_type.clone(), None)), name));
            } else {
                exprs.push((col, name));
            }
        }
        let projection_exec = ProjectionExec::try_new(exprs, memory_exec)?;
        Ok(Arc::new(projection_exec))
    }

    async fn insert_into(
        &self,
        state: &dyn Session,
        input: Arc<dyn ExecutionPlan>,
        overwrite: bool,
    ) -> Result<Arc<dyn ExecutionPlan>> {
        self.mem_table.insert_into(state, input, overwrite).await
    }

    fn get_column_default(&self, column: &str) -> Option<&Expr> {
        self.mem_table.get_column_default(column)
    }
}<|MERGE_RESOLUTION|>--- conflicted
+++ resolved
@@ -22,10 +22,7 @@
     catalog::Session,
     common::{project_schema, Constraints, Result},
     datasource::{MemTable, TableProvider},
-<<<<<<< HEAD
     execution::context::SessionState,
-=======
->>>>>>> 3a079ec0
     logical_expr::{Expr, TableType},
     physical_plan::{
         expressions::{CastExpr, Column},
